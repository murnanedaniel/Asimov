--- conflicted
+++ resolved
@@ -278,12 +278,8 @@
     cfg.set_speak_mode(False)
 
     parser = argparse.ArgumentParser(description='Process arguments.')
-<<<<<<< HEAD
     parser.add_argument('--continuous', '-c', action='store_true', help='Enable Continuous Mode')
-=======
-    parser.add_argument('--continuous', action='store_true', help='Enable Continuous Mode')
     parser.add_argument('--continuous-limit', '-l', type=int, dest="continuous_limit", help='Defines the number of times to run in continuous mode')
->>>>>>> a3024ca8
     parser.add_argument('--speak', action='store_true', help='Enable Speak Mode')
     parser.add_argument('--debug', action='store_true', help='Enable Debug Mode')
     parser.add_argument('--gpt3only', action='store_true', help='Enable GPT3.5 Only Mode')
