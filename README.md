--- conflicted
+++ resolved
@@ -267,7 +267,19 @@
 export CUSTOM_SEARCH_ENGINE_ID="YOUR_CUSTOM_SEARCH_ENGINE_ID"
 ```
 
-## Redis Setup
+## Setting Your Cache Type
+
+By default, Auto-GPT is going to use LocalCache instead of redis or Pinecone.
+
+To switch to either, change the `MEMORY_BACKEND` env variable to the value that you want:
+
+* `local` (default) uses a local JSON cache file
+* `pinecone` uses the Pinecone.io account you configured in your ENV settings
+* `redis` will use the redis cache that you configured
+* `milvus` will use the milvus cache that you configured
+* `weaviate` will use the weaviate cache that you configured
+
+### Redis Setup
 > _**CAUTION**_ \
 This is not intended to be publicly accessible and lacks security measures. Therefore, avoid exposing Redis to the internet without a password or at all
 1. Install docker desktop
@@ -305,6 +317,29 @@
 1. Go to [pinecone](https://app.pinecone.io/) and make an account if you don't already have one.
 2. Choose the `Starter` plan to avoid being charged.
 3. Find your API key and region under the default project in the left sidebar.
+
+In the `.env` file set:
+- `PINECONE_API_KEY`
+- `PINECONE_ENV` (example: _"us-east4-gcp"_)
+- `MEMORY_BACKEND=pinecone`
+
+Alternatively, you can set them from the command line (advanced):
+
+For Windows Users:
+
+```bash
+setx PINECONE_API_KEY "<YOUR_PINECONE_API_KEY>"
+setx PINECONE_ENV "<YOUR_PINECONE_REGION>" # e.g: "us-east4-gcp"
+setx MEMORY_BACKEND "pinecone"
+```
+
+For macOS and Linux users:
+
+```bash
+export PINECONE_API_KEY="<YOUR_PINECONE_API_KEY>"
+export PINECONE_ENV="<YOUR_PINECONE_REGION>" # e.g: "us-east4-gcp"
+export MEMORY_BACKEND="pinecone"
+```
 
 ### Milvus Setup
 
@@ -318,34 +353,8 @@
 - optional
   - set `MILVUS_COLLECTION` in `.env` to change milvus collection name as you want, `autogpt` is the default name.
 
-### Setting up environment variables
-
-In the `.env` file set:
-- `PINECONE_API_KEY`
-- `PINECONE_ENV` (example: _"us-east4-gcp"_)
-- `MEMORY_BACKEND=pinecone`
-
-Alternatively, you can set them from the command line (advanced):
-
-For Windows Users:
-
-```bash
-setx PINECONE_API_KEY "<YOUR_PINECONE_API_KEY>"
-setx PINECONE_ENV "<YOUR_PINECONE_REGION>" # e.g: "us-east4-gcp"
-setx MEMORY_BACKEND "pinecone"
-```
-
-For macOS and Linux users:
-
-```bash
-export PINECONE_API_KEY="<YOUR_PINECONE_API_KEY>"
-export PINECONE_ENV="<YOUR_PINECONE_REGION>" # e.g: "us-east4-gcp"
-export MEMORY_BACKEND="pinecone"
-```
-
-<<<<<<< HEAD
-## Weaviate Setup
-
+
+### Weaviate Setup
 [Weaviate](https://weaviate.io/) is an open-source vector database. It allows to store data objects and vector embeddings from ML-models and scales seamlessly to billion of data objects. [An instance of Weaviate can be created locally (using Docker), on Kubernetes or using Weaviate Cloud Services](https://weaviate.io/developers/weaviate/quickstart). 
 Although still experimental, [Embedded Weaviate](https://weaviate.io/developers/weaviate/installation/embedded) is supported which allows the Auto-GPT process itself to start a Weaviate instance. To enable it, set `USE_WEAVIATE_EMBEDDED` to `True` and make sure you `pip install "weaviate-client>=3.15.4"`. 
 
@@ -367,18 +376,17 @@
 ```
 
 ### Milvus Setup
-=======
-## Setting Your Cache Type
->>>>>>> 34bedec0
-
-By default, Auto-GPT is going to use LocalCache instead of redis or Pinecone.
-
-To switch to either, change the `MEMORY_BACKEND` env variable to the value that you want:
-
-* `local` (default) uses a local JSON cache file
-* `pinecone` uses the Pinecone.io account you configured in your ENV settings
-* `redis` will use the redis cache that you configured
-
+
+[Milvus](https://milvus.io/) is a open-source, high scalable vector database to storage huge amount of vector-based memory and provide fast relevant search.
+
+- setup milvus database, keep your pymilvus version and milvus version same to avoid compatible issues.
+  - setup by open source [Install Milvus](https://milvus.io/docs/install_standalone-operator.md)
+  - or setup by [Zilliz Cloud](https://zilliz.com/cloud)
+- set `MILVUS_ADDR` in `.env` to your milvus address `host:ip`.
+- set `MEMORY_BACKEND` in `.env` to `milvus` to enable milvus as backend.
+- optional
+  - set `MILVUS_COLLECTION` in `.env` to change milvus collection name as you want, `autogpt` is the default name.
+ 
 ## View Memory Usage
 
 1. View memory usage by using the `--debug` flag :)
