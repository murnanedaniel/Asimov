--- conflicted
+++ resolved
@@ -7,19 +7,12 @@
 from pytest_mock import MockerFixture
 
 from autogpt.agent.agent import Agent
-<<<<<<< HEAD
-from autogpt.commands.command import CommandRegistry
-=======
->>>>>>> 76320677
 from autogpt.config.ai_config import AIConfig
 from autogpt.config.config import Config
 from autogpt.llm.api_manager import ApiManager
 from autogpt.logs import TypingConsoleHandler
 from autogpt.memory.vector import get_memory
-<<<<<<< HEAD
-=======
 from autogpt.models.command_registry import CommandRegistry
->>>>>>> 76320677
 from autogpt.prompts.prompt import DEFAULT_TRIGGERING_PROMPT
 from autogpt.workspace import Workspace
 
@@ -101,16 +94,10 @@
     ai_config.command_registry = command_registry
 
     config.set_memory_backend("json_file")
-<<<<<<< HEAD
-    memory_json_file = get_memory(config, init=True)
-
-    system_prompt = ai_config.construct_full_prompt()
-=======
     memory_json_file = get_memory(config)
     memory_json_file.clear()
 
     system_prompt = ai_config.construct_full_prompt(config)
->>>>>>> 76320677
 
     return Agent(
         ai_name=ai_config.ai_name,
